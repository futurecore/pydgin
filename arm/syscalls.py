#=======================================================================
# syscalls.py
#=======================================================================
#
# Syscall numbers and syscall interface.
#
#  Example ARM syscall:
#
#   // Note that some operating systems use the immediate field of the swi
#   // instruction rather than $r7 to set the syscall number
#
#   move    $r0, #<arg0>
#   move    $r1, #<arg1>
#   move    $r2, #<arg2>
#   move    $r7, #<syscall_num>
#   swi     0x00000000
#
#   // result of syscall stored in $r0
#

<<<<<<< HEAD
from pydgin.misc import FatalError
from isa         import reg_map
from utils       import trim_32
import sys
import os
import errno
#import fcntl
=======
from pydgin.misc  import FatalError
from isa          import reg_map
from pydgin.utils import trim_32
>>>>>>> 1fdde997

#-----------------------------------------------------------------------
# os state and helpers
#-----------------------------------------------------------------------

# short names for registers

v4 = reg_map['v4']  # syscall number
a1 = reg_map['a1']  # arg0 / return value
a2 = reg_map['a2']  # arg1
a3 = reg_map['a3']  # arg2
                    # error: not used in arm

<<<<<<< HEAD
# solaris to linux open flag conversion
# https://docs.python.org/2/library/os.html#open-constants

flag_table = [
  [ 0x0000, os.O_RDONLY   ], # NEWLIB_O_RDONLY
  [ 0x0001, os.O_WRONLY   ], # NEWLIB_O_WRONLY
  [ 0x0002, os.O_RDWR     ], # NEWLIB_O_RDWR
  [ 0x0008, os.O_APPEND   ], # NEWLIB_O_APPEND
  [ 0x0200, os.O_CREAT    ], # NEWLIB_O_CREAT
  [ 0x0400, os.O_TRUNC    ], # NEWLIB_O_TRUNC
  [ 0x0800, os.O_EXCL     ], # NEWLIB_O_EXCL
  [ 0x2000, os.O_SYNC     ], # NEWLIB_O_SYNC
  [ 0x4000, os.O_NDELAY   ], # NEWLIB_O_NDELAY
  [ 0x4000, os.O_NONBLOCK ], # NEWLIB_O_NONBLOCK
  [ 0x8000, os.O_NOCTTY   ], # NEWLIB_O_NOCTTY
 #[ 0x????, os.O_DIRECTORY],
 #[ 0x????, os.O_ASYNC    ],
 #[ 0x????, os.O_DSYNC    ],
 #[ 0x????, os.O_NOATIME  ],
 #[ 0x????, os.O_DIRECT   ],
 #[ 0x????, os.O_LARGEFILE],
 #[ 0x????, os.O_NOFOLLOW ],
 #[ 0x????, os.O_RSYNC    ],
]

file_descriptors = {
  0: sys.stdin .fileno(),
  1: sys.stdout.fileno(),
  2: sys.stderr.fileno(),
}

#-------------------------------------------------------------------------
# get_str
#-------------------------------------------------------------------------
# gets the python string from a pointer to the simulated memory. If nchars
# is not provided, reads until a null character.

def get_str( s, ptr, nchars=0 ):
  str = ""
  if nchars > 0:
    for i in xrange( nchars ):
      str += chr( s.mem.read( ptr + i, 1 ) )
  else:
    while s.mem.read( ptr, 1 ) != 0:
      str += chr( s.mem.read( ptr, 1 ) )
      ptr += 1
  return str

#-------------------------------------------------------------------------
# put_str
#-------------------------------------------------------------------------
# puts python string to simulated memory -- note that no null character is
# added to the end

def put_str( s, ptr, str ):
  for c in str:
    s.mem.write( ptr, 1, ord( c ) )
    ptr += 1

#-----------------------------------------------------------------------
# exit
#-----------------------------------------------------------------------
def syscall_exit( s ):
  exit_code = s.rf[ a0 ]
  print "num_instructions:", s.ncycles,
  print "exit_code: %d ::" % exit_code,
  # TODO: this is an okay way to terminate the simulator?
  #       sys.exit(1) is not valid python

  # TODO: it seems like ARM ignores the exit_code when setting the
  #       return status value.  Is this okay?
  s.status   = exit_code
  s.rf[ v0 ] = exit_code
  s.running  = False

#-----------------------------------------------------------------------
# read
#-----------------------------------------------------------------------
def syscall_read( s ):
  file_ptr = s.rf[ a0 ]
  data_ptr = s.rf[ a1 ]
  nbytes   = s.rf[ a2 ]

  if file_ptr not in file_descriptors:
    s.rf[ v0 ] = -1   # TODO: return a bad file descriptor error (9)?
    return

  fd = file_descriptors[ file_ptr ]

  try:
    data        = os.read( fd, nbytes )
    nbytes_read = len( data )
    errno       = 0

    put_str( s, data_ptr, data )

  except OSError as e:
    print "OSError in syscall_read: errno=%d" % e.errno
    nbytes_read = -1
    errno       = e.errno

  s.rf[ v0 ] = trim_32(nbytes_read)

#-----------------------------------------------------------------------
# write
#-----------------------------------------------------------------------
def syscall_write( s ):
  file_ptr = s.rf[ a0 ]
  data_ptr = s.rf[ a1 ]
  nbytes   = s.rf[ a2 ]

  # INST NUMBER 914
  # INST NUMBER 914

  if file_ptr not in file_descriptors:
    s.rf[ v0 ] = -1   # TODO: return a bad file descriptor error (9)?
    return

  fd = file_descriptors[ file_ptr ]

  data = get_str( s, data_ptr, nbytes )

  try:
    nbytes_written = os.write( fd, data )
    errno          = 0
    # https://docs.python.org/2/library/os.html#os.fsync
    #os.fsync( fd )  # causes 'Invalid argument' error for some reason...

  except OSError as e:
    print "OSError in syscall_write: errno=%d" % e.errno
    nbytes_written = -1
    errno          = e.errno

  s.rf[ v0 ] = trim_32(nbytes_written)

#-----------------------------------------------------------------------
# open
#-----------------------------------------------------------------------
def syscall_open( s ):
  filename_ptr = s.rf[ a0 ]
  flags        = s.rf[ a1 ]
  mode         = s.rf[ a2 ]

  # convert flags from solaris to linux (necessary?)
  open_flags = 0
  for newlib, linux in flag_table:
    if flags & newlib:
      open_flags |= linux

  # get the filename

  filename = get_str( s, filename_ptr )

  if s.debug.enabled( "syscalls" ):
    print "filename: %s flags: %s" % ( filename, hex( open_flags ) )

  try:
    # open vs. os.open():  http://stackoverflow.com/a/15039662
    fd    = os.open( filename, open_flags, mode )
    errno = 0

  except OSError as e:
    print "OSError in syscall_open: errno=%d" % e.errno
    fd    = -1
    errno = e.errno

  if fd > 0:
    file_descriptors[ fd ] = trim_32(fd)

  s.rf[ v0 ] = trim_32(fd)

#-----------------------------------------------------------------------
# close
#-----------------------------------------------------------------------
def syscall_close( s ):
  file_ptr = s.rf[ a0 ]

  if file_ptr not in file_descriptors:
    s.rf[ v0 ] = -1   # TODO: return a bad file descriptor error (9)?
    return

  # TODO: hacky don't close the file for 0, 1, 2.
  #       gem5 does this, but is there a better way?
  if file_ptr <= 2:
    s.rf[ v0 ] = 0
    return

  try:
    os.close( file_descriptors[ file_ptr ] )
    del file_descriptors[ file_ptr ]
    errno = 0

  except OSError as e:
    print "OSError in syscall_close: errno=%d" % e.errno
    errno = e.errno

  s.rf[ v0 ] = 0 if errno == 0 else trim_32(-1)

#-------------------------------------------------------------------------
# link
#-------------------------------------------------------------------------

def syscall_link( s ):

  src_ptr  = s.rf[ a0 ]
  link_ptr = s.rf[ a1 ]

  #if s.debug.enabled( "syscalls" ):
  #  print "syscall_link( src=%x, link=%x )" % \
  #        ( src_ptr, link_ptr ),

  src       = get_str( s, src_ptr )
  link_name = get_str( s, link_ptr )

  if s.debug.enabled( "syscalls" ):
    print "src: %s link_name: %s" % ( src, link_name )

  errno = 0

  try:
    os.link( src, link_name )

  except OSError as e:
    if s.debug.enabled( "syscalls" ):
      print "OSError in syscall_link. errno=%d" % e.errno
    errno = e.errno

  s.rf[ v0 ] = 0 if errno == 0 else trim_32(-1)

#-------------------------------------------------------------------------
# unlink
#-------------------------------------------------------------------------

def syscall_unlink( s ):

  path_ptr  = s.rf[ a0 ]

  #if s.debug.enabled( "syscalls" ):
  #  print "syscall_unlink( path=%x )" % path_ptr,

  path = get_str( s, path_ptr )

  if s.debug.enabled( "syscalls" ):
    print "filename: %s" % path

  errno = 0

  try:
    os.unlink( path )

  except OSError as e:
    if s.debug.enabled( "syscalls" ):
      print "OSError in syscall_unlink. errno=%d" % e.errno
    errno = e.errno

  s.rf[ v0 ] = 0 if errno == 0 else trim_32(-1)


#-----------------------------------------------------------------------
# brk
=======
>>>>>>> 1fdde997
#-----------------------------------------------------------------------
# syscall number mapping
#-----------------------------------------------------------------------
<<<<<<< HEAD
def syscall_lseek( s ):

  fd  = s.rf[ a0 ]
  pos = s.rf[ a1 ]
  how = s.rf[ a2 ]

  if s.debug.enabled( "syscalls" ):
    print "syscall_lseek( fd=%x, pos=%x, how=%x )" % ( fd, pos, how ),

  if check_fd( s, fd ):
    return

  errno = 0

  try:
    # NOTE: rpython gives some weird errors in rtyping stage if we don't
    # explicitly cast the return value of os.lseek to int

    new_pos = int( os.lseek( fd, pos, how ) )

  except OSError as e:
    if s.debug.enabled( "syscalls" ):
      print "OSError in syscall_lseek. errno=%d" % e.errno
    errno = e.errno
    new_pos = -1

  return_from_syscall( s, trim_32( new_pos ), errno )

#-------------------------------------------------------------------------
# fstat
#-------------------------------------------------------------------------
def syscall_fstat( s ):

  fd       = s.rf[ a0 ]
  buf_ptr  = s.rf[ a1 ]

  if check_fd( s, fd ):
    return

  errno = 0

  try:
    # we get a python stat object
    py_stat = os.fstat( fd )

    # we construct a new simulated Stat object
    stat = Stat()

    # we convert this and copy it to the memory
    stat.copy_stat_to_mem( py_stat, s.mem, buf_ptr )

  except OSError as e:
    if s.debug.enabled( "syscalls" ):
      print "OSError in syscall_fstat. errno=%d" % e.errno
    errno = e.errno

  return_from_syscall( s, 0 if errno == 0 else -1, errno )

#-------------------------------------------------------------------------
# fstat64
#-------------------------------------------------------------------------
def syscall_fstat64( s ):

  fd       = s.rf[ a0 ]
  buf_ptr  = s.rf[ a1 ]

  if check_fd( s, fd ):
    return

  errno = 0

  try:
    # we get a python stat object
    py_stat = os.fstat( fd )

    # we construct a new simulated Stat object
    stat64 = Stat64()

    # we convert this and copy it to the memory
    stat64.copy_stat_to_mem( py_stat, s.mem, buf_ptr )

  except OSError as e:
    if s.debug.enabled( "syscalls" ):
      print "OSError in syscall_fstat. errno=%d" % e.errno
    errno = e.errno

  return_from_syscall( s, 0 if errno == 0 else -1, errno )

#-------------------------------------------------------------------------
# stat
#-------------------------------------------------------------------------
def syscall_stat( s ):

  path_ptr = s.rf[ a0 ]
  buf_ptr  = s.rf[ a1 ]

  path = get_str( s, path_ptr )

  if s.debug.enabled( "syscalls" ):
    print "filename: %s" % path

  errno = 0

  try:
    # we get a python stat object
    py_stat = os.stat( path )

    # we construct a new simulated Stat object
    stat = Stat()

    # we convert this and copy it to the memory
    stat.copy_stat_to_mem( py_stat, s.mem, buf_ptr )

  except OSError as e:
    if s.debug.enabled( "syscalls" ):
      print "OSError in syscall_stat. errno=%d" % e.errno
    errno = e.errno

  return_from_syscall( s, 0 if errno == 0 else -1, errno )

#-------------------------------------------------------------------------
# stat64
#-------------------------------------------------------------------------
def syscall_stat64( s ):

  path_ptr = s.rf[ a0 ]
  buf_ptr  = s.rf[ a1 ]

  path = get_str( s, path_ptr )

  if s.debug.enabled( "syscalls" ):
    print "filename: %s" % path

  errno = 0

  try:
    # we get a python stat object
    py_stat = os.stat( path )

    # we construct a new simulated Stat object
    stat64 = Stat64()

    # we convert this and copy it to the memory
    stat64.copy_stat_to_mem( py_stat, s.mem, buf_ptr )

  except OSError as e:
    if s.debug.enabled( "syscalls" ):
      print "OSError in syscall_stat. errno=%d" % e.errno
    errno = e.errno

  return_from_syscall( s, 0 if errno == 0 else -1, errno )

#-------------------------------------------------------------------------
# fcntl64
#-------------------------------------------------------------------------
def syscall_fcntl64( s ):

  fd   = s.rf[ a0 ]
  cmd  = s.rf[ a1 ]

  errno = 0
  ret = -1

  #try:
  #  ret = fcntl.fcntl( fd, cmd )

  #except IOError as e:
  #  if s.debug.enabled( "syscalls" ):
  #    print "IOError in syscall_fcntl64. errno=%d" % e.errno
  #  errno = e.errno

  # TODO: this is fake!!!
  ret = 0x8001

  return_from_syscall( s, ret, errno )

#-----------------------------------------------------------------------
# mmap
#-----------------------------------------------------------------------
def syscall_mmap( s ):
  # TODO: we currently use first two args only
  req_addr = s.rf[ a0 ]
  req_len  = s.rf[ a1 ]

  # assign a new address using the mmap_boundary. TODO: we iginore the
  # requested address

  addr = s.mmap_boundary - req_len
  s.mmap_boundary = addr

  s.rf[ v0 ] = trim_32( addr )

#-------------------------------------------------------------------------
# getcwd
#-------------------------------------------------------------------------
def syscall_getcwd( s ):
  ptr = s.rf[ a0 ]
  len = s.rf[ a1 ]

  errno = 0

  try:
    cwd = os.getcwd()
    # append a null character
    cwd = cwd + "\0"
    #cwd = "/work/bits0/bi45/vc/hg-misc/pypy-cross/pypy/goal/\0"
    put_str( s, ptr, cwd )
  except OSError as e:
    if s.debug.enabled( "syscalls" ):
      print "OSError in syscall_stat. errno=%d" % e.errno
    errno = e.errno

  return_from_syscall( s, ptr if errno == 0 else 0, errno )

#-------------------------------------------------------------------------
# return_from_syscall
#-------------------------------------------------------------------------
# copies the return value and the errno to proper registers
def return_from_syscall( s, retval, errno ):
  s.rf[ v0 ] = trim_32( retval )

#-------------------------------------------------------------------------
# check_fd
#-------------------------------------------------------------------------
# checks if the fd is in the open file descriptors, returns True on
# failure
def check_fd( s, fd ):
  if fd not in file_descriptors:
    if s.debug.enabled( "syscalls" ):
      print ( "Could not find fd=%d in open file_descriptors,"
              " returning errno=9" ) % fd
    # we return a bad file descriptor error (9)
    return_from_syscall( s, -1, 9 )
    return True

  return False

#-------------------------------------------------------------------------
# Stat
#-------------------------------------------------------------------------
# We represent the stat structure of the simulated system here and provide
# utility functions to convert Python stat object to this.
class Stat( object ):
=======
>>>>>>> 1fdde997

import pydgin.syscalls as common

<<<<<<< HEAD
  #               sz off
  ST_DEV      = ( 4, 0  )
  ST_INO      = ( 4, 4  )
  ST_MODE     = ( 2, 8  )
  ST_NLINK    = ( 2, 10 )
  ST_UID      = ( 2, 12 )
  ST_GID      = ( 2, 14 )
  ST_SIZE     = ( 4, 20 )
  ST_ATIME    = ( 4, 32 )
  ST_MTIME    = ( 4, 40 )
  ST_CTIME    = ( 4, 48 )

  ST_RDEV     = ( 4, 16 )
  ST_BLKSIZE  = ( 4, 24 )
  ST_BLOCKS   = ( 4, 28 )

  # Alternatively:
  # gem5 ARM:
  # https://github.com/cornell-brg/gem5-mcpat/blob/master/src/arch/arm/linux/linux.hh#L118-L135
  # gem5 Linux:
  # https://github.com/cornell-brg/gem5-mcpat/blob/master/src/kern/linux/linux.hh#L72-L89

  SIZE = 64

  def __init__( self ):
    # we represent this stat object as a character array
    self.buffer = [ "\0" ] * self.SIZE

  # given the field tuple which contains the size and offset information,
  # we write the value to the buffer
  def set_field( self, field, val ):
    size, offset = field

    # we copy the value byte by byte to the buffer
    for i in xrange( size ):
      self.buffer[ offset + i ] = chr( 0xff & val )
      val = val >> 8

  # converts and copies the python stat object to the simulated memory
  def copy_stat_to_mem( self, py_stat, mem, addr ):

    # we set the buffer fields one by one. Only copying the fields that
    # are os-independent according to
    # https://docs.python.org/2/library/os.html#os.stat

    #print "st_mode    %s" % hex( py_stat.st_mode  )
    #print "st_ino     %s" % hex( py_stat.st_ino   )
    #print "st_dev     %s" % hex( py_stat.st_dev   )
    #print "st_nlink   %s" % hex( py_stat.st_nlink )
    #print "st_uid     %s" % hex( py_stat.st_uid   )
    #print "st_gid     %s" % hex( py_stat.st_gid   )
    #print "st_size    %s" % hex( py_stat.st_size  )
    #print "st_rdev    %s" % hex( py_stat.st_rdev  )
    #print "st_blksize %s" % hex( py_stat.st_blksize )
    #print "st_blocks  %s" % hex( py_stat.st_blocks  )
    #print "st_atime   %s" % hex( int( py_stat.st_atime ) )
    #print "st_mtime   %s" % hex( int( py_stat.st_mtime ) )
    #print "st_ctime   %s" % hex( int( py_stat.st_ctime ) )

    self.set_field( self.ST_MODE,       py_stat.st_mode    )
    self.set_field( self.ST_INO,        py_stat.st_ino     )
    self.set_field( self.ST_DEV,        py_stat.st_dev     )
    self.set_field( self.ST_NLINK,      py_stat.st_nlink   )
    self.set_field( self.ST_UID,        py_stat.st_uid     )
    self.set_field( self.ST_GID,        py_stat.st_gid     )
    self.set_field( self.ST_SIZE,       py_stat.st_size    )

    self.set_field( self.ST_RDEV,       py_stat.st_rdev    )
    self.set_field( self.ST_BLKSIZE,    py_stat.st_blksize )
    self.set_field( self.ST_BLOCKS,     py_stat.st_blocks  )

    # atime, mtime, ctime are floats, so we cast them to int
    self.set_field( self.ST_ATIME, int( py_stat.st_atime ) )
    self.set_field( self.ST_MTIME, int( py_stat.st_mtime ) )
    self.set_field( self.ST_CTIME, int( py_stat.st_ctime ) )

    # now we can copy the buffer

    # TODO: this could be more efficient
    assert addr >= 0
    for i in xrange( self.SIZE ):
      mem.write( addr + i, 1, ord( self.buffer[i] ) )

class Stat64( Stat ):

  ST_DEV      = ( 8, 0x0  )
  ST_INO      = ( 4, 0xc  )
  #ST_INO      = ( 8, 0x50  )
  ST_MODE     = ( 4, 0x10 )
  ST_NLINK    = ( 4, 0x14 )
  ST_UID      = ( 4, 0x18 )
  ST_GID      = ( 4, 0x1c )

  ST_RDEV     = ( 8, 0x20 )

  ST_SIZE     = ( 8, 0x30 )
  ST_BLKSIZE  = ( 4, 0x38 )
  ST_BLOCKS   = ( 4, 0x40 )
  ST_ATIME    = ( 4, 0x48 )
  ST_MTIME    = ( 4, 0x50 )
  ST_CTIME    = ( 4, 0x58 )

  SIZE = 0x68

#-----------------------------------------------------------------------
# syscall number mapping
#-----------------------------------------------------------------------
=======
>>>>>>> 1fdde997
syscall_funcs = {
#      NEWLIB
#   0: syscall,       # unimplemented_func
    1: common.syscall_exit,
    3: common.syscall_read,
    4: common.syscall_write,
    5: common.syscall_open,
    6: common.syscall_close,
    9: common.syscall_link,
   10: common.syscall_unlink,

#      UCLIBC/GLIBS
#      see: https://github.com/qemu/qemu/blob/master/linux-user/arm/syscall_nr.h
<<<<<<< HEAD
   19: syscall_lseek,
   45: syscall_brk,
   54: syscall_ioctl,
  106: syscall_stat,
  108: syscall_fstat,
# 122: syscall_uname,

#  mmap stuff: note that 192 is in reality mmap2, but we map both mmap and
#  mmap2 to the same implementation
   90: syscall_mmap,
  192: syscall_mmap,

# stats64 variants are mapped to normal stat
  195: syscall_stat64,
  196: syscall_stat64,
  197: syscall_fstat64,

  183: syscall_getcwd,

  221: syscall_fcntl64,
=======
   19: common.syscall_lseek,
   45: common.syscall_brk,
   54: common.syscall_ioctl,
  106: common.syscall_stat,
  108: common.syscall_fstat,
# 122: common.syscall_uname,
>>>>>>> 1fdde997
}

#-------------------------------------------------------------------------
# do_syscall
#-------------------------------------------------------------------------
# Handle syscall -- use architecture-specific calling convention to
# extract the syscall arguments, get the syscall handling function, do the
# syscall, and return the result back into the architectural state.
def do_syscall( s ):
  syscall_number = s.rf[ v4 ]
  arg0 = s.rf[ a1 ]
  arg1 = s.rf[ a2 ]
  arg2 = s.rf[ a3 ]

  if syscall_number not in syscall_funcs:
    print "WARNING: syscall not implemented: %d" % syscall_number
    # TODO: return an error?
  else:
    syscall_handler = syscall_funcs[ syscall_number ]

<<<<<<< HEAD
def do_syscall( s, syscall_num ):
  if syscall_num not in syscall_funcs:
    # raise FatalError( "Syscall %d not implemented!" % syscall_num )
    if syscall_num == 20:
      print "Warning: getpid = 3000"
      return_from_syscall( s, 3000, 0 )
      return
    else:
      print ( "Warning: syscall %d not implemented! (cyc: %d pc: %s)\n" + \
              "(%s %s %s %s)" ) % \
            ( syscall_num, s.ncycles, hex( s.pc ), hex(s.rf[0]), hex(s.rf[1]),
              hex(s.rf[2]), hex(s.rf[3]) )

      if syscall_num == 195 or syscall_num == 183 or syscall_num == 196:
        filename = get_str( s, s.rf[0] )
        print "filename: %s" % filename

      return_from_syscall( s, 0, 0 )
      return
=======
    # call the syscall handler and get the return and error values
    retval, errno = syscall_handler( s, arg0, arg1, arg2 )

    if s.debug.enabled( "syscalls" ):
      print " retval=%x errno=%x" % ( retval, errno )
>>>>>>> 1fdde997

    s.rf[ a1 ] = trim_32( retval )
    # TODO: arm seems to ignore the errno?
    #s.rf[ a3 ] = errno
<|MERGE_RESOLUTION|>--- conflicted
+++ resolved
@@ -18,19 +18,12 @@
 #   // result of syscall stored in $r0
 #
 
-<<<<<<< HEAD
 from pydgin.misc import FatalError
 from isa         import reg_map
 from utils       import trim_32
-import sys
 import os
-import errno
+import pydgin.syscalls as cmn_sysc
 #import fcntl
-=======
-from pydgin.misc  import FatalError
-from isa          import reg_map
-from pydgin.utils import trim_32
->>>>>>> 1fdde997
 
 #-----------------------------------------------------------------------
 # os state and helpers
@@ -44,311 +37,16 @@
 a3 = reg_map['a3']  # arg2
                     # error: not used in arm
 
-<<<<<<< HEAD
-# solaris to linux open flag conversion
-# https://docs.python.org/2/library/os.html#open-constants
-
-flag_table = [
-  [ 0x0000, os.O_RDONLY   ], # NEWLIB_O_RDONLY
-  [ 0x0001, os.O_WRONLY   ], # NEWLIB_O_WRONLY
-  [ 0x0002, os.O_RDWR     ], # NEWLIB_O_RDWR
-  [ 0x0008, os.O_APPEND   ], # NEWLIB_O_APPEND
-  [ 0x0200, os.O_CREAT    ], # NEWLIB_O_CREAT
-  [ 0x0400, os.O_TRUNC    ], # NEWLIB_O_TRUNC
-  [ 0x0800, os.O_EXCL     ], # NEWLIB_O_EXCL
-  [ 0x2000, os.O_SYNC     ], # NEWLIB_O_SYNC
-  [ 0x4000, os.O_NDELAY   ], # NEWLIB_O_NDELAY
-  [ 0x4000, os.O_NONBLOCK ], # NEWLIB_O_NONBLOCK
-  [ 0x8000, os.O_NOCTTY   ], # NEWLIB_O_NOCTTY
- #[ 0x????, os.O_DIRECTORY],
- #[ 0x????, os.O_ASYNC    ],
- #[ 0x????, os.O_DSYNC    ],
- #[ 0x????, os.O_NOATIME  ],
- #[ 0x????, os.O_DIRECT   ],
- #[ 0x????, os.O_LARGEFILE],
- #[ 0x????, os.O_NOFOLLOW ],
- #[ 0x????, os.O_RSYNC    ],
-]
-
-file_descriptors = {
-  0: sys.stdin .fileno(),
-  1: sys.stdout.fileno(),
-  2: sys.stderr.fileno(),
-}
-
-#-------------------------------------------------------------------------
-# get_str
-#-------------------------------------------------------------------------
-# gets the python string from a pointer to the simulated memory. If nchars
-# is not provided, reads until a null character.
-
-def get_str( s, ptr, nchars=0 ):
-  str = ""
-  if nchars > 0:
-    for i in xrange( nchars ):
-      str += chr( s.mem.read( ptr + i, 1 ) )
-  else:
-    while s.mem.read( ptr, 1 ) != 0:
-      str += chr( s.mem.read( ptr, 1 ) )
-      ptr += 1
-  return str
-
-#-------------------------------------------------------------------------
-# put_str
-#-------------------------------------------------------------------------
-# puts python string to simulated memory -- note that no null character is
-# added to the end
-
-def put_str( s, ptr, str ):
-  for c in str:
-    s.mem.write( ptr, 1, ord( c ) )
-    ptr += 1
-
-#-----------------------------------------------------------------------
-# exit
-#-----------------------------------------------------------------------
-def syscall_exit( s ):
-  exit_code = s.rf[ a0 ]
-  print "num_instructions:", s.ncycles,
-  print "exit_code: %d ::" % exit_code,
-  # TODO: this is an okay way to terminate the simulator?
-  #       sys.exit(1) is not valid python
-
-  # TODO: it seems like ARM ignores the exit_code when setting the
-  #       return status value.  Is this okay?
-  s.status   = exit_code
-  s.rf[ v0 ] = exit_code
-  s.running  = False
-
-#-----------------------------------------------------------------------
-# read
-#-----------------------------------------------------------------------
-def syscall_read( s ):
-  file_ptr = s.rf[ a0 ]
-  data_ptr = s.rf[ a1 ]
-  nbytes   = s.rf[ a2 ]
-
-  if file_ptr not in file_descriptors:
-    s.rf[ v0 ] = -1   # TODO: return a bad file descriptor error (9)?
-    return
-
-  fd = file_descriptors[ file_ptr ]
-
-  try:
-    data        = os.read( fd, nbytes )
-    nbytes_read = len( data )
-    errno       = 0
-
-    put_str( s, data_ptr, data )
-
-  except OSError as e:
-    print "OSError in syscall_read: errno=%d" % e.errno
-    nbytes_read = -1
-    errno       = e.errno
-
-  s.rf[ v0 ] = trim_32(nbytes_read)
-
-#-----------------------------------------------------------------------
-# write
-#-----------------------------------------------------------------------
-def syscall_write( s ):
-  file_ptr = s.rf[ a0 ]
-  data_ptr = s.rf[ a1 ]
-  nbytes   = s.rf[ a2 ]
-
-  # INST NUMBER 914
-  # INST NUMBER 914
-
-  if file_ptr not in file_descriptors:
-    s.rf[ v0 ] = -1   # TODO: return a bad file descriptor error (9)?
-    return
-
-  fd = file_descriptors[ file_ptr ]
-
-  data = get_str( s, data_ptr, nbytes )
-
-  try:
-    nbytes_written = os.write( fd, data )
-    errno          = 0
-    # https://docs.python.org/2/library/os.html#os.fsync
-    #os.fsync( fd )  # causes 'Invalid argument' error for some reason...
-
-  except OSError as e:
-    print "OSError in syscall_write: errno=%d" % e.errno
-    nbytes_written = -1
-    errno          = e.errno
-
-  s.rf[ v0 ] = trim_32(nbytes_written)
-
-#-----------------------------------------------------------------------
-# open
-#-----------------------------------------------------------------------
-def syscall_open( s ):
-  filename_ptr = s.rf[ a0 ]
-  flags        = s.rf[ a1 ]
-  mode         = s.rf[ a2 ]
-
-  # convert flags from solaris to linux (necessary?)
-  open_flags = 0
-  for newlib, linux in flag_table:
-    if flags & newlib:
-      open_flags |= linux
-
-  # get the filename
-
-  filename = get_str( s, filename_ptr )
-
-  if s.debug.enabled( "syscalls" ):
-    print "filename: %s flags: %s" % ( filename, hex( open_flags ) )
-
-  try:
-    # open vs. os.open():  http://stackoverflow.com/a/15039662
-    fd    = os.open( filename, open_flags, mode )
-    errno = 0
-
-  except OSError as e:
-    print "OSError in syscall_open: errno=%d" % e.errno
-    fd    = -1
-    errno = e.errno
-
-  if fd > 0:
-    file_descriptors[ fd ] = trim_32(fd)
-
-  s.rf[ v0 ] = trim_32(fd)
-
-#-----------------------------------------------------------------------
-# close
-#-----------------------------------------------------------------------
-def syscall_close( s ):
-  file_ptr = s.rf[ a0 ]
-
-  if file_ptr not in file_descriptors:
-    s.rf[ v0 ] = -1   # TODO: return a bad file descriptor error (9)?
-    return
-
-  # TODO: hacky don't close the file for 0, 1, 2.
-  #       gem5 does this, but is there a better way?
-  if file_ptr <= 2:
-    s.rf[ v0 ] = 0
-    return
-
-  try:
-    os.close( file_descriptors[ file_ptr ] )
-    del file_descriptors[ file_ptr ]
-    errno = 0
-
-  except OSError as e:
-    print "OSError in syscall_close: errno=%d" % e.errno
-    errno = e.errno
-
-  s.rf[ v0 ] = 0 if errno == 0 else trim_32(-1)
-
-#-------------------------------------------------------------------------
-# link
-#-------------------------------------------------------------------------
-
-def syscall_link( s ):
-
-  src_ptr  = s.rf[ a0 ]
-  link_ptr = s.rf[ a1 ]
-
-  #if s.debug.enabled( "syscalls" ):
-  #  print "syscall_link( src=%x, link=%x )" % \
-  #        ( src_ptr, link_ptr ),
-
-  src       = get_str( s, src_ptr )
-  link_name = get_str( s, link_ptr )
-
-  if s.debug.enabled( "syscalls" ):
-    print "src: %s link_name: %s" % ( src, link_name )
-
-  errno = 0
-
-  try:
-    os.link( src, link_name )
-
-  except OSError as e:
-    if s.debug.enabled( "syscalls" ):
-      print "OSError in syscall_link. errno=%d" % e.errno
-    errno = e.errno
-
-  s.rf[ v0 ] = 0 if errno == 0 else trim_32(-1)
-
-#-------------------------------------------------------------------------
-# unlink
-#-------------------------------------------------------------------------
-
-def syscall_unlink( s ):
-
-  path_ptr  = s.rf[ a0 ]
-
-  #if s.debug.enabled( "syscalls" ):
-  #  print "syscall_unlink( path=%x )" % path_ptr,
-
-  path = get_str( s, path_ptr )
-
-  if s.debug.enabled( "syscalls" ):
-    print "filename: %s" % path
-
-  errno = 0
-
-  try:
-    os.unlink( path )
-
-  except OSError as e:
-    if s.debug.enabled( "syscalls" ):
-      print "OSError in syscall_unlink. errno=%d" % e.errno
-    errno = e.errno
-
-  s.rf[ v0 ] = 0 if errno == 0 else trim_32(-1)
-
-
-#-----------------------------------------------------------------------
-# brk
-=======
->>>>>>> 1fdde997
-#-----------------------------------------------------------------------
-# syscall number mapping
-#-----------------------------------------------------------------------
-<<<<<<< HEAD
-def syscall_lseek( s ):
-
-  fd  = s.rf[ a0 ]
-  pos = s.rf[ a1 ]
-  how = s.rf[ a2 ]
-
-  if s.debug.enabled( "syscalls" ):
-    print "syscall_lseek( fd=%x, pos=%x, how=%x )" % ( fd, pos, how ),
-
-  if check_fd( s, fd ):
-    return
-
-  errno = 0
-
-  try:
-    # NOTE: rpython gives some weird errors in rtyping stage if we don't
-    # explicitly cast the return value of os.lseek to int
-
-    new_pos = int( os.lseek( fd, pos, how ) )
-
-  except OSError as e:
-    if s.debug.enabled( "syscalls" ):
-      print "OSError in syscall_lseek. errno=%d" % e.errno
-    errno = e.errno
-    new_pos = -1
-
-  return_from_syscall( s, trim_32( new_pos ), errno )
-
 #-------------------------------------------------------------------------
 # fstat
 #-------------------------------------------------------------------------
-def syscall_fstat( s ):
-
-  fd       = s.rf[ a0 ]
-  buf_ptr  = s.rf[ a1 ]
-
-  if check_fd( s, fd ):
-    return
+def syscall_fstat( s, arg0, arg1, arg2 ):
+
+  fd       = arg0
+  buf_ptr  = arg1
+
+  if not cmn_sysc.is_fd_open( s, fd ):
+    return -1, cmn_sysc.BAD_FD_ERRNO
 
   errno = 0
 
@@ -367,18 +65,18 @@
       print "OSError in syscall_fstat. errno=%d" % e.errno
     errno = e.errno
 
-  return_from_syscall( s, 0 if errno == 0 else -1, errno )
+  return 0 if errno == 0 else -1, errno
 
 #-------------------------------------------------------------------------
 # fstat64
 #-------------------------------------------------------------------------
-def syscall_fstat64( s ):
-
-  fd       = s.rf[ a0 ]
-  buf_ptr  = s.rf[ a1 ]
-
-  if check_fd( s, fd ):
-    return
+def syscall_fstat64( s, arg0, arg1, arg2 ):
+
+  fd       = arg0
+  buf_ptr  = arg1
+
+  if not cmn_sysc.is_fd_open( s, fd ):
+    return -1, cmn_sysc.BAD_FD_ERRNO
 
   errno = 0
 
@@ -397,17 +95,17 @@
       print "OSError in syscall_fstat. errno=%d" % e.errno
     errno = e.errno
 
-  return_from_syscall( s, 0 if errno == 0 else -1, errno )
+  return 0 if errno == 0 else -1, errno
 
 #-------------------------------------------------------------------------
 # stat
 #-------------------------------------------------------------------------
-def syscall_stat( s ):
-
-  path_ptr = s.rf[ a0 ]
-  buf_ptr  = s.rf[ a1 ]
-
-  path = get_str( s, path_ptr )
+def syscall_stat( s, arg0, arg1, arg2 ):
+
+  path_ptr = arg0
+  buf_ptr  = arg1
+
+  path = cmn_sysc.get_str( s, path_ptr )
 
   if s.debug.enabled( "syscalls" ):
     print "filename: %s" % path
@@ -429,17 +127,17 @@
       print "OSError in syscall_stat. errno=%d" % e.errno
     errno = e.errno
 
-  return_from_syscall( s, 0 if errno == 0 else -1, errno )
+  return 0 if errno == 0 else -1, errno
 
 #-------------------------------------------------------------------------
 # stat64
 #-------------------------------------------------------------------------
-def syscall_stat64( s ):
-
-  path_ptr = s.rf[ a0 ]
-  buf_ptr  = s.rf[ a1 ]
-
-  path = get_str( s, path_ptr )
+def syscall_stat64( s, arg0, arg1, arg2 ):
+
+  path_ptr = arg0
+  buf_ptr  = arg1
+
+  path = cmn_sysc.get_str( s, path_ptr )
 
   if s.debug.enabled( "syscalls" ):
     print "filename: %s" % path
@@ -461,15 +159,15 @@
       print "OSError in syscall_stat. errno=%d" % e.errno
     errno = e.errno
 
-  return_from_syscall( s, 0 if errno == 0 else -1, errno )
+  return 0 if errno == 0 else -1, errno
 
 #-------------------------------------------------------------------------
 # fcntl64
 #-------------------------------------------------------------------------
-def syscall_fcntl64( s ):
-
-  fd   = s.rf[ a0 ]
-  cmd  = s.rf[ a1 ]
+def syscall_fcntl64( s, arg0, arg1, arg2 ):
+
+  fd   = arg0
+  cmd  = arg1
 
   errno = 0
   ret = -1
@@ -485,15 +183,15 @@
   # TODO: this is fake!!!
   ret = 0x8001
 
-  return_from_syscall( s, ret, errno )
+  return ret, errno
 
 #-----------------------------------------------------------------------
 # mmap
 #-----------------------------------------------------------------------
-def syscall_mmap( s ):
+def syscall_mmap( s, arg0, arg1, arg2 ):
   # TODO: we currently use first two args only
-  req_addr = s.rf[ a0 ]
-  req_len  = s.rf[ a1 ]
+  req_addr = arg0
+  req_len  = arg1
 
   # assign a new address using the mmap_boundary. TODO: we iginore the
   # requested address
@@ -501,14 +199,14 @@
   addr = s.mmap_boundary - req_len
   s.mmap_boundary = addr
 
-  s.rf[ v0 ] = trim_32( addr )
+  return trim_32( addr ), 0
 
 #-------------------------------------------------------------------------
 # getcwd
 #-------------------------------------------------------------------------
-def syscall_getcwd( s ):
-  ptr = s.rf[ a0 ]
-  len = s.rf[ a1 ]
+def syscall_getcwd( s, arg0, arg1, arg2 ):
+  ptr = arg0
+  len = arg1
 
   errno = 0
 
@@ -517,36 +215,13 @@
     # append a null character
     cwd = cwd + "\0"
     #cwd = "/work/bits0/bi45/vc/hg-misc/pypy-cross/pypy/goal/\0"
-    put_str( s, ptr, cwd )
+    cmn_sysc.put_str( s, ptr, cwd )
   except OSError as e:
     if s.debug.enabled( "syscalls" ):
       print "OSError in syscall_stat. errno=%d" % e.errno
     errno = e.errno
 
-  return_from_syscall( s, ptr if errno == 0 else 0, errno )
-
-#-------------------------------------------------------------------------
-# return_from_syscall
-#-------------------------------------------------------------------------
-# copies the return value and the errno to proper registers
-def return_from_syscall( s, retval, errno ):
-  s.rf[ v0 ] = trim_32( retval )
-
-#-------------------------------------------------------------------------
-# check_fd
-#-------------------------------------------------------------------------
-# checks if the fd is in the open file descriptors, returns True on
-# failure
-def check_fd( s, fd ):
-  if fd not in file_descriptors:
-    if s.debug.enabled( "syscalls" ):
-      print ( "Could not find fd=%d in open file_descriptors,"
-              " returning errno=9" ) % fd
-    # we return a bad file descriptor error (9)
-    return_from_syscall( s, -1, 9 )
-    return True
-
-  return False
+  return ptr if errno == 0 else 0, errno
 
 #-------------------------------------------------------------------------
 # Stat
@@ -554,12 +229,11 @@
 # We represent the stat structure of the simulated system here and provide
 # utility functions to convert Python stat object to this.
 class Stat( object ):
-=======
->>>>>>> 1fdde997
-
-import pydgin.syscalls as common
-
-<<<<<<< HEAD
+
+  # assuming the newlib style stat datastructure
+  # https://github.com/cornell-brg/maven-sim-isa/blob/master/appsvr/sysargs.h#L39,L59)
+  # and https://github.com/cornell-brg/maven-sys-xcc/blob/master/src/newlib/libc/include/sys/stat.h#L25-L51)
+
   #               sz off
   ST_DEV      = ( 4, 0  )
   ST_INO      = ( 4, 4  )
@@ -667,35 +341,35 @@
 #-----------------------------------------------------------------------
 # syscall number mapping
 #-----------------------------------------------------------------------
-=======
->>>>>>> 1fdde997
+
 syscall_funcs = {
 #      NEWLIB
 #   0: syscall,       # unimplemented_func
-    1: common.syscall_exit,
-    3: common.syscall_read,
-    4: common.syscall_write,
-    5: common.syscall_open,
-    6: common.syscall_close,
-    9: common.syscall_link,
-   10: common.syscall_unlink,
+    1: cmn_sysc.syscall_exit,
+    3: cmn_sysc.syscall_read,
+    4: cmn_sysc.syscall_write,
+    5: cmn_sysc.syscall_open,
+    6: cmn_sysc.syscall_close,
+    9: cmn_sysc.syscall_link,
+   10: cmn_sysc.syscall_unlink,
 
 #      UCLIBC/GLIBS
 #      see: https://github.com/qemu/qemu/blob/master/linux-user/arm/syscall_nr.h
-<<<<<<< HEAD
-   19: syscall_lseek,
-   45: syscall_brk,
-   54: syscall_ioctl,
+   19: cmn_sysc.syscall_lseek,
+   45: cmn_sysc.syscall_brk,
+   54: cmn_sysc.syscall_ioctl,
+# using local defs for stat and fstat
   106: syscall_stat,
   108: syscall_fstat,
-# 122: syscall_uname,
+# 106: cmn_sysc.syscall_stat,
+# 108: cmn_sysc.syscall_fstat,
+# 122: cmn_sysc.syscall_uname,
 
 #  mmap stuff: note that 192 is in reality mmap2, but we map both mmap and
 #  mmap2 to the same implementation
    90: syscall_mmap,
   192: syscall_mmap,
 
-# stats64 variants are mapped to normal stat
   195: syscall_stat64,
   196: syscall_stat64,
   197: syscall_fstat64,
@@ -703,14 +377,6 @@
   183: syscall_getcwd,
 
   221: syscall_fcntl64,
-=======
-   19: common.syscall_lseek,
-   45: common.syscall_brk,
-   54: common.syscall_ioctl,
-  106: common.syscall_stat,
-  108: common.syscall_fstat,
-# 122: common.syscall_uname,
->>>>>>> 1fdde997
 }
 
 #-------------------------------------------------------------------------
@@ -726,38 +392,31 @@
   arg2 = s.rf[ a3 ]
 
   if syscall_number not in syscall_funcs:
-    print "WARNING: syscall not implemented: %d" % syscall_number
-    # TODO: return an error?
-  else:
-    syscall_handler = syscall_funcs[ syscall_number ]
-
-<<<<<<< HEAD
-def do_syscall( s, syscall_num ):
-  if syscall_num not in syscall_funcs:
-    # raise FatalError( "Syscall %d not implemented!" % syscall_num )
-    if syscall_num == 20:
+    if syscall_number == 20:
+      # fake getpid impl
       print "Warning: getpid = 3000"
-      return_from_syscall( s, 3000, 0 )
-      return
+      s.rf[ a1 ] = 3000
     else:
       print ( "Warning: syscall %d not implemented! (cyc: %d pc: %s)\n" + \
               "(%s %s %s %s)" ) % \
-            ( syscall_num, s.ncycles, hex( s.pc ), hex(s.rf[0]), hex(s.rf[1]),
+            ( syscall_number, s.ncycles, hex( s.pc ), hex(s.rf[0]), hex(s.rf[1]),
               hex(s.rf[2]), hex(s.rf[3]) )
 
-      if syscall_num == 195 or syscall_num == 183 or syscall_num == 196:
-        filename = get_str( s, s.rf[0] )
+      if syscall_number == 195 or syscall_number == 183 or syscall_number == 196:
+        filename = cmn_sysc.get_str( s, s.rf[0] )
         print "filename: %s" % filename
 
-      return_from_syscall( s, 0, 0 )
-      return
-=======
+      # returning success
+      s.rf[ a1 ] = 0
+
+  else:
+    syscall_handler = syscall_funcs[ syscall_number ]
+
     # call the syscall handler and get the return and error values
     retval, errno = syscall_handler( s, arg0, arg1, arg2 )
 
     if s.debug.enabled( "syscalls" ):
       print " retval=%x errno=%x" % ( retval, errno )
->>>>>>> 1fdde997
 
     s.rf[ a1 ] = trim_32( retval )
     # TODO: arm seems to ignore the errno?
