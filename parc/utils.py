--- conflicted
+++ resolved
@@ -86,28 +86,17 @@
 #-----------------------------------------------------------------------
 # RegisterFile
 #-----------------------------------------------------------------------
-<<<<<<< HEAD
 #class RegisterFile( object ):
-#  def __init__( self ):
-#    self.regs = [0] * 32
+#  def __init__( self, debug=False ):
+#    self.regs  = [0] * 32
+#    self.debug = debug
 #  def __getitem__( self, idx ):
+#    if self.debug: print ':: RD.RF[%2d] = %8x' % (idx, self.regs[idx]),
 #    return self.regs[idx]
 #  def __setitem__( self, idx, value ):
 #    if idx != 0:
 #      self.regs[idx] = value
-=======
-class RegisterFile( object ):
-  def __init__( self, debug=False ):
-    self.regs  = [0] * 32
-    self.debug = debug
-  def __getitem__( self, idx ):
-    if self.debug: print ':: RD.RF[%2d] = %8x' % (idx, self.regs[idx]),
-    return self.regs[idx]
-  def __setitem__( self, idx, value ):
-    if idx != 0:
-      self.regs[idx] = value
-      if self.debug: print ':: WR.RF[%2d] = %8x' % (idx, value),
->>>>>>> bfe2d873
+#      if self.debug: print ':: WR.RF[%2d] = %8x' % (idx, value),
 
 #-----------------------------------------------------------------------
 # Memory
@@ -115,29 +104,13 @@
 class Memory( object ):
   def __init__( self, data=None, debug=False ):
     if not data:
-      self.data = [0]*2**10
+      self.data = [' ']*2**10
     else:
       self.data = data
     self.debug = debug
 
   @unroll_safe
   def read( self, start_addr, num_bytes ):
-<<<<<<< HEAD
-    assert 0 < num_bytes <= 4
-    word = start_addr >> 2
-    byte = start_addr &  0b11
-
-    if   num_bytes == 4:  # TODO: byte should only be 0 (only aligned)
-      return self.data[ word ]
-    elif num_bytes == 2:  # TODO: byte should only be 0, 1, 2, not 3
-      mask = 0xFFFF << (byte * 8)
-      return (self.data[ word ] & mask) >> (byte * 8)
-    elif num_bytes == 1:
-      mask = 0xFF   << (byte * 8)
-      return (self.data[ word ] & mask) >> (byte * 4)
-
-    raise Exception('Not handled value for num_bytes')
-=======
     value = 0
     if self.debug: print ':: RD.MEM[%x] = ' % (start_addr),
     for i in range( num_bytes-1, -1, -1 ):
@@ -145,7 +118,6 @@
       value = value | ord( self.data[ start_addr + i ] )
     if self.debug: print '%x' % (value),
     return value
->>>>>>> bfe2d873
 
   # this is instruction read, which is otherwise identical to read. The
   # only difference is the elidable annotation, which we assume the
@@ -153,46 +125,25 @@
   # correspond to the same instructions)
   @elidable
   def iread( self, start_addr, num_bytes ):
-    assert start_addr & 0b11 == 0  # only aligned accesses allowed
-    return self.data[ start_addr >> 2 ]
+    value = 0
+    for i in range( num_bytes-1, -1, -1 ):
+      value = value << 8
+      value = value | ord( self.data[ start_addr + i ] )
+    return value
 
   @unroll_safe
   def write( self, start_addr, num_bytes, value ):
-<<<<<<< HEAD
-    assert 0 < num_bytes <= 4
-    word = start_addr >> 2
-    byte = start_addr &  0b11
-
-    if   num_bytes == 4:  # TODO: byte should only be 0 (only aligned)
-      self.data[ word ] = value
-    elif num_bytes == 2:  # TODO: byte should only be 0, 1, 2, not 3
-      mask = ~((0xFFFF << (byte * 8)) & 0xFFFFFFFF) & 0xFFFFFFFF
-      self.data[ word ] |= (value << (byte * 8 ))
-    elif num_bytes == 1:
-      mask = ~((0xFF   << (byte * 8)) & 0xFFFFFFFF) & 0xFFFFFFFF
-      self.data[ word ] |= (value << (byte * 8 ))
-    else:
-      raise Exception('Not handled value for num_bytes')
-=======
     if self.debug: print ':: WR.MEM[%x] = %x' % (start_addr, value),
     for i in range( num_bytes ):
       self.data[ start_addr + i ] = chr(value & 0xFF)
       value = value >> 8
->>>>>>> bfe2d873
 
 #-----------------------------------------------------------------------
 # State
 #-----------------------------------------------------------------------
 class State( object ):
-<<<<<<< HEAD
   _virtualizable_ = [ 'rf[*]', 'pc' ]
-  def __init__( self, memory, symtable, reset_addr=0x400 ):
-    self.src_ptr  = 0
-    self.sink_ptr = 0
-=======
-  _virtualizable_ = [ 'rf.regs[*]' ]
   def __init__( self, memory, symtable, reset_addr=0x400, debug=False ):
->>>>>>> bfe2d873
     self.pc       = reset_addr
 
     # TODO: to allow the register file to be virtualizable (to avoid array
@@ -203,7 +154,7 @@
     self.rf       = [0] * 32
     self.mem      = memory
 
-    self.rf .debug = debug
+    #self.rf .debug = debug
     self.mem.debug = debug
 
     # coprocessor registers
