--- conflicted
+++ resolved
@@ -450,14 +450,10 @@
 
   mem, breakpoint = load_program( open( filename, 'rb' ) )
 
-<<<<<<< HEAD
-  debug = True
-=======
   # create a Debug object which contains the debug flags
 
   debug = Debug()
   debug.set_flags( debug_flags )
->>>>>>> 55c06e9e
 
   # Insert bootstrapping code into memory and initialize processor state
 
