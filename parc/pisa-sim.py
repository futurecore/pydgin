#=======================================================================
# pisa_sim.py
#=======================================================================

import sys
sys.path.append('/Users/dmlockhart/vc/git-brg/parc/pymtl')
sys.path.append('/Users/dmlockhart/vc/hg-opensource/pypy')

import os
import elf

from   isa              import decode, reg_map
from   utils            import State, Memory
from   rpython.rlib.jit import JitDriver, hint

#-----------------------------------------------------------------------
# jit
#-----------------------------------------------------------------------

# for debug printing in PYPYLOG
def get_location( pc ):
  # TODO: add the disassembly of the instruction here as well
  return "pc: %x" % pc

jitdriver = JitDriver( greens =['pc'],
<<<<<<< HEAD
                       reds   =['num_inst','state'],
                       virtualizables = ['state'],
                       get_printable_location=get_location,
=======
                       reds   =['state'],
                       virtualizables = ['state']
>>>>>>> bfe2d873
                     )

def jitpolicy(driver):
  from rpython.jit.codewriter.policy import JitPolicy
  return JitPolicy()

#-----------------------------------------------------------------------
# bootstrap code
#-----------------------------------------------------------------------
# TODO: HACKY! We are rewriting the binary here, should really fix the
#       compiler instead!

bootstrap_addr = 0x400
bootstrap_code = [
  #0x07, 0x00, 0x1d, 0x3c,   # lui r29, 0x0007
  #0xfc, 0xff, 0x1d, 0x34,   # ori r29, r0, 0xfffc
  #0x00, 0x04, 0x00, 0x08,   # j   0x1000
  0x3c1d0007,
  0x341dfffc,
  0x08000400,
]

rewrite_addr      = 0x1008
rewrite_code      = [
  #0x08, 0x04, 0x00, 0x08,   # j   0x1020
  0x08000408,
]

# Currently these constants are set to match gem5
memory_size = 2**27
page_size   = 8192

#-----------------------------------------------------------------------
# run
#-----------------------------------------------------------------------
def run( state, debug ):
  s = state

  while s.status == 0:

    jitdriver.jit_merge_point(
      pc       = s.pc,
      state    = s,
    )

    # constant fold the pc
    pc = hint( s.pc, promote=True )
    old = pc

    # We constant fold the s.mem object. This is important because
    # otherwise the trace elidable iread doesn't work (assumes s.mem might
    # have changed)
    mem = hint( s.mem, promote=True )

<<<<<<< HEAD
    # we use trace elidable iread instead of just read
    inst = mem.iread( pc, 4 )

=======
    if debug: print'{:6x}'.format( s.pc ),
    # we use trace elidable iread instead of just read
    inst = s.mem.iread( s.pc, 4 )
    if debug: print '{:08x} {:8s} {:8d}'.format(inst, decode(inst).func_name[8:], s.ncycles),
>>>>>>> bfe2d873
    decode( inst )( s, inst )
    s.ncycles += 1  # TODO: should this be done inside instruction definition?
    if s.stats_en: s.stat_ncycles += 1
    if debug: print

    if s.pc < old:
      jitdriver.can_enter_jit(
        pc       = s.pc,
        state    = s,
      )

  print 'DONE! Status =', s.status
  print 'Instructions Executed =', s.ncycles

#-----------------------------------------------------------------------
# load_program
#-----------------------------------------------------------------------
def load_program( fp ):
  mem_image = elf.elf_reader( fp )

  sections = mem_image.get_sections()
<<<<<<< HEAD
  mem      = [0]*(2**20)
=======
  mem      = [' ']*memory_size
>>>>>>> bfe2d873

  for section in sections:
    start_addr = section.addr >> 2
    #for i, data in enumerate( section.data ):
    #  mem[start_addr+i] = data
    data       = section.data
    for idx in range( len(section.data) >> 2 ):
      i = idx << 2
      value = (( ord(data[i]  )
            |  ( ord(data[i+1]) <<  8)
            |  ( ord(data[i+2]) << 16)
            |  ( ord(data[i+3]) << 24)))
      mem[start_addr+idx] = value

  bss        = sections[-1]
  breakpoint = bss.addr + len( bss.data )
  return mem, breakpoint

#-----------------------------------------------------------------------
# test_init
#-----------------------------------------------------------------------
# initialize simulator state for simple programs, no syscalls
def test_init( mem ):

  # inject bootstrap code into the memory

  for i, data in enumerate( bootstrap_code ):
    mem[ bootstrap_addr + i ] = chr( data )
  for i, data in enumerate( rewrite_code ):
    mem[ rewrite_addr + i ] = chr( data )

  # instantiate architectural state with memory and reset address

  state = State( Memory(mem), None, reset_addr=0x0400 )

  return state

# MIPS stack starts at top of kuseg (0x7FFF.FFFF) and grows down
#stack_base = 0x7FFFFFFF
stack_base = memory_size-1   # TODO: set this correctly!

#-----------------------------------------------------------------------
# syscall_init
#-----------------------------------------------------------------------
#
# MIPS Memory Map (32-bit):
#
#   0xC000.0000 - Mapped            (kseg2) -   1GB
#   0xA000.0000 - Unmapped uncached (kseg1) - 512MB
#   0x8000.0000 - Unmapped cached   (kseg0) - 512MB
#   0x0000.0000 - 32-bit user space (kuseg) -   2GB
#
def syscall_init( mem, breakpoint, argv, debug ):

  #---------------------------------------------------------------------
  # memory map initialization
  #---------------------------------------------------------------------

  # TODO: for multicore allocate 8MB for each process
  #proc_stack_base[pid] = stack_base - pid * 8 * 1024 * 1024

  # top of heap (breakpoint)  # TODO: handled in load program

  # memory maps: 1GB above top of heap
  # mmap_start = mmap_end = break_point + 0x40000000

  #---------------------------------------------------------------------
  # stack argument initialization
  #---------------------------------------------------------------------
  # http://articles.manugarg.com/aboutelfauxiliaryvectors.html
  #
  #                contents         size
  #
  #   0x7FFF.FFFF  [ end marker ]               4    (NULL)
  #                [ environment str data ]   >=0
  #                [ arguments   str data ]   >=0
  #                [ padding ]               0-16
  #                [ auxv[n]  data ]            8    (AT_NULL Vector)
  #                                             8*x
  #                [ auxv[0]  data ]            8
  #                [ envp[n]  pointer ]         4    (NULL)
  #                                             4*x
  #                [ envp[0]  pointer ]         4
  #                [ argv[n]  pointer ]         4    (NULL)
  #                                             4*x
  #                [ argv[0]  pointer ]         4    (program name)
  #   stack ptr->  [ argc ]                     4    (size of argv)
  #
  #                (stack grows down!!!)
  #
  #   0x7F7F.FFFF  < stack limit for pid 0 >
  #

  # auxv variables initialized by gem5, are these needed?
  #
  # - PAGESZ:    system page size
  # - PHDR:      virtual addr of program header tables
  #              (for statically linked binaries)
  # - PHENT:     size of program header entries in elf file
  # - PHNUM:     number of program headers in elf file
  # - AT_ENRTY:  program entry point
  # - UID:       user ID
  # - EUID:      effective user ID
  # - GID:       group ID
  # - EGID:      effective group ID

  # TODO: handle auxv, envp variables
  auxv = []
  envp = []
  argv = argv[1:]
  argc = len( argv )

  def sum_( x ):
    val = 0
    for i in x:
      val += i
    return val

  # calculate sizes of sections
  # TODO: parameterize auxv/envp/argv calc for variable int size?
  stack_nbytes  = [ 4,                              # end mark nbytes
                    sum_([len(x)+1 for x in envp]), # envp_str nbytes
                    sum_([len(x)+1 for x in argv]), # argv_str nbytes
                    0,                              # padding  nbytes
                    8*(len(auxv) + 1),              # auxv     nbytes
                    4*(len(envp) + 1),              # envp     nbytes
                    4*(len(argv) + 1),              # argv     nbytes
                    4 ]                             # argc     nbytes

  # calculate padding to align boundary
  # TODO: gem5 doesn't do this step, temporarily remove it. There should
  #       really be padding to align argv to a 16 byte boundary!!!
  #stack_nbytes[3] = 16 - (sum_(stack_nbytes[:3]) % 16)

  def round_down( val ):
    return val & ~(page_size - 1)

  # calculate stack pointer based on size of storage needed for args
  # TODO: round to nearest page size?
  stack_ptr = round_down( stack_base - sum_( stack_nbytes ) )
  offset    = stack_ptr + sum_( stack_nbytes )
  stack_off = []
  for nbytes in stack_nbytes:
    offset -= nbytes
    stack_off.append( offset )
  assert offset == stack_ptr

  if debug:
    print 'stack min', hex( stack_ptr )
    print 'stack size', stack_base - stack_ptr

    print 'argv', stack_nbytes[-2]
    print 'envp', stack_nbytes[-3]
    print 'auxv', stack_nbytes[-4]
    print 'argd', stack_nbytes[-6]
    print 'envd', stack_nbytes[-7]

  # utility functions

  def str_to_mem( mem, val, addr ):
    for i, char in enumerate(val+'\0'):
      mem[ addr + i ] = char
    return addr + len(val) + 1

  def int_to_mem( mem, val, addr ):
    # TODO properly handle endianess
    for i in range( 4 ):
      mem[addr+i] = chr((val >> 8*i) & 0xFF)
    return addr + 4

  # write end marker to memory
  int_to_mem( mem, 0, stack_off[0] )

  # write environment strings to memory
  envp_ptrs = []
  offset   = stack_off[1]
  for x in envp:
    envp_ptrs.append( offset )
    offset = str_to_mem( mem, x, offset )
  assert offset == stack_off[0]

  # write argument strings to memory
  argv_ptrs = []
  offset   = stack_off[2]
  for x in argv:
    argv_ptrs.append( offset )
    offset = str_to_mem( mem, x, offset )
  assert offset == stack_off[1]

  # write auxv vectors to memory
  offset   = stack_off[4]
  for type_, value in auxv + [(0,0)]:
    offset = int_to_mem( mem, type_, offset )
    offset = int_to_mem( mem, value, offset )
  assert offset == stack_off[3]

  # write envp pointers to memory
  offset   = stack_off[5]
  for env in envp_ptrs + [0]:
    offset = int_to_mem( mem, env, offset )
  assert offset == stack_off[4]

  # write argv pointers to memory
  offset   = stack_off[6]
  for arg in argv_ptrs + [0]:
    offset = int_to_mem( mem, arg, offset )
  assert offset == stack_off[5]

  # write argc to memory
  offset = stack_off[7]
  offset = int_to_mem( mem, argc, offset )
  assert offset == stack_off[6]

  # initialize processor state
  state = State( Memory(mem), None, reset_addr=0x1000 )

  # TODO: where should this go?
  state.breakpoint = breakpoint

  if debug:
    print '---'
    print 'argc = %d (%x)' % ( argc,         stack_off[-1] )
    for i, ptr in enumerate(argv_ptrs):
      print 'argv[%2d] = %x (%x)' % ( i, argv_ptrs[i], stack_off[-2]+4*i ),
      print len( argv[i] ), argv[i]
    print 'argd = %s (%x)' % ( argv[0],      stack_off[-6] )
    print '---'
    print 'argv-base', hex(stack_off[-2])
    print 'envp-base', hex(stack_off[-3])
    print 'auxv-base', hex(stack_off[-4])
    print 'argd-base', hex(stack_off[-6])
    print 'envd-base', hex(stack_off[-7])

  # initialize processor registers
  state.rf[ reg_map['a0'] ] = argc         # argument 0 reg = argc
  state.rf[ reg_map['a1'] ] = stack_off[6] # argument 1 reg = argv ptr addr
  state.rf[ reg_map['sp'] ] = stack_ptr    # stack pointer reg

  return state

#-----------------------------------------------------------------------
# entry_point
#-----------------------------------------------------------------------
def entry_point( argv ):
  try:
    filename = argv[1]
    testbin  = len(argv) == 3 and argv[2] == '--test'
  except IndexError:
    print "You must supply a filename"
    return 1

  # Load the program into a memory object

<<<<<<< HEAD
  # Inject bootstrap code
  for i, data in enumerate( bootstrap_code ):
    mem[ (bootstrap_addr >> 2) + i ] = data

  # Rewrite jump address
  for i, data in enumerate( rewrite_code ):
    mem[ (rewrite_addr >> 2) + i ] = data
=======
  mem, breakpoint = load_program( open( filename, 'rb' ) )

  debug = False

  # Insert bootstrapping code into memory and initialize processor state

  if testbin: state = test_init   ( mem )
  else:       state = syscall_init( mem, breakpoint, argv, debug )
  state.rf .debug = False
  state.mem.debug = False

  # Execute the program
>>>>>>> bfe2d873

  run( state, debug )

  return 0

#-----------------------------------------------------------------------
# target
#-----------------------------------------------------------------------
# Enables RPython translation of our interpreter.
def target( *args ):
  return entry_point, None

#-----------------------------------------------------------------------
# main
#-----------------------------------------------------------------------
# Enables CPython simulation of our interpreter.
if __name__ == "__main__":
  entry_point( sys.argv )<|MERGE_RESOLUTION|>--- conflicted
+++ resolved
@@ -3,8 +3,10 @@
 #=======================================================================
 
 import sys
-sys.path.append('/Users/dmlockhart/vc/git-brg/parc/pymtl')
-sys.path.append('/Users/dmlockhart/vc/hg-opensource/pypy')
+#sys.path.append('/Users/dmlockhart/vc/git-brg/parc/pymtl')
+#sys.path.append('/Users/dmlockhart/vc/hg-opensource/pypy')
+sys.path.append('/work/bits0/dml257/pymtl')
+sys.path.append('/work/bits0/dml257/hg-pypy/pypy')
 
 import os
 import elf
@@ -23,14 +25,9 @@
   return "pc: %x" % pc
 
 jitdriver = JitDriver( greens =['pc'],
-<<<<<<< HEAD
-                       reds   =['num_inst','state'],
+                       reds   =['state'],
                        virtualizables = ['state'],
                        get_printable_location=get_location,
-=======
-                       reds   =['state'],
-                       virtualizables = ['state']
->>>>>>> bfe2d873
                      )
 
 def jitpolicy(driver):
@@ -45,18 +42,14 @@
 
 bootstrap_addr = 0x400
 bootstrap_code = [
-  #0x07, 0x00, 0x1d, 0x3c,   # lui r29, 0x0007
-  #0xfc, 0xff, 0x1d, 0x34,   # ori r29, r0, 0xfffc
-  #0x00, 0x04, 0x00, 0x08,   # j   0x1000
-  0x3c1d0007,
-  0x341dfffc,
-  0x08000400,
+  0x07, 0x00, 0x1d, 0x3c,   # lui r29, 0x0007
+  0xfc, 0xff, 0x1d, 0x34,   # ori r29, r0, 0xfff
+  0x00, 0x04, 0x00, 0x08,   # j   0x1000
 ]
 
 rewrite_addr      = 0x1008
 rewrite_code      = [
-  #0x08, 0x04, 0x00, 0x08,   # j   0x1020
-  0x08000408,
+  0x08, 0x04, 0x00, 0x08,   # j   0x1020
 ]
 
 # Currently these constants are set to match gem5
@@ -85,16 +78,11 @@
     # have changed)
     mem = hint( s.mem, promote=True )
 
-<<<<<<< HEAD
+    if debug: print'{:6x}'.format( s.pc ),
+
     # we use trace elidable iread instead of just read
     inst = mem.iread( pc, 4 )
-
-=======
-    if debug: print'{:6x}'.format( s.pc ),
-    # we use trace elidable iread instead of just read
-    inst = s.mem.iread( s.pc, 4 )
     if debug: print '{:08x} {:8s} {:8d}'.format(inst, decode(inst).func_name[8:], s.ncycles),
->>>>>>> bfe2d873
     decode( inst )( s, inst )
     s.ncycles += 1  # TODO: should this be done inside instruction definition?
     if s.stats_en: s.stat_ncycles += 1
@@ -116,24 +104,12 @@
   mem_image = elf.elf_reader( fp )
 
   sections = mem_image.get_sections()
-<<<<<<< HEAD
-  mem      = [0]*(2**20)
-=======
   mem      = [' ']*memory_size
->>>>>>> bfe2d873
 
   for section in sections:
-    start_addr = section.addr >> 2
-    #for i, data in enumerate( section.data ):
-    #  mem[start_addr+i] = data
-    data       = section.data
-    for idx in range( len(section.data) >> 2 ):
-      i = idx << 2
-      value = (( ord(data[i]  )
-            |  ( ord(data[i+1]) <<  8)
-            |  ( ord(data[i+2]) << 16)
-            |  ( ord(data[i+3]) << 24)))
-      mem[start_addr+idx] = value
+    start_addr = section.addr
+    for i, data in enumerate( section.data ):
+      mem[start_addr+i] = data
 
   bss        = sections[-1]
   breakpoint = bss.addr + len( bss.data )
@@ -374,15 +350,6 @@
 
   # Load the program into a memory object
 
-<<<<<<< HEAD
-  # Inject bootstrap code
-  for i, data in enumerate( bootstrap_code ):
-    mem[ (bootstrap_addr >> 2) + i ] = data
-
-  # Rewrite jump address
-  for i, data in enumerate( rewrite_code ):
-    mem[ (rewrite_addr >> 2) + i ] = data
-=======
   mem, breakpoint = load_program( open( filename, 'rb' ) )
 
   debug = False
@@ -391,11 +358,10 @@
 
   if testbin: state = test_init   ( mem )
   else:       state = syscall_init( mem, breakpoint, argv, debug )
-  state.rf .debug = False
+  #state.rf .debug = False
   state.mem.debug = False
 
   # Execute the program
->>>>>>> bfe2d873
 
   run( state, debug )
 
